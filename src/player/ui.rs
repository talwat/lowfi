--- conflicted
+++ resolved
@@ -183,12 +183,8 @@
             crossterm::execute!(stdout(), EnterAlternateScreen, MoveTo(0, 0))?;
         }
 
-<<<<<<< HEAD
         terminal::enable_raw_mode()?;
         let enhancement = terminal::supports_keyboard_enhancement()?;
-=======
-    task::spawn(interface(Arc::clone(&queue), args.minimalist));
->>>>>>> baa2e095
 
         if enhancement {
             crossterm::execute!(
